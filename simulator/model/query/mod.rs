use std::{collections::HashSet, fmt::Display};

pub(crate) use create::Create;
pub(crate) use create_index::CreateIndex;
pub(crate) use delete::Delete;
pub(crate) use drop::Drop;
pub(crate) use insert::Insert;
pub(crate) use select::Select;
use serde::{Deserialize, Serialize};
use turso_sqlite3_parser::to_sql_string::ToSqlContext;
use update::Update;

use crate::{
<<<<<<< HEAD
    generation::Shadow,
    model::table::{SimValue, Table},
=======
    model::{
        query::transaction::{Begin, Commit, Rollback},
        table::SimValue,
    },
    runner::env::SimulatorEnv,
>>>>>>> 04c74fb7
};

pub mod create;
pub mod create_index;
pub mod delete;
pub mod drop;
pub mod insert;
pub mod predicate;
pub mod select;
pub mod transaction;
pub mod update;

// This type represents the potential queries on the database.
#[derive(Debug, Clone, Serialize, Deserialize)]
pub(crate) enum Query {
    Create(Create),
    Select(Select),
    Insert(Insert),
    Delete(Delete),
    Update(Update),
    Drop(Drop),
    CreateIndex(CreateIndex),
    Begin(Begin),
    Commit(Commit),
    Rollback(Rollback),
}

impl Query {
    pub(crate) fn dependencies(&self) -> HashSet<String> {
        match self {
            Query::Select(select) => select.dependencies(),
            Query::Create(_) => HashSet::new(),
            Query::Insert(Insert::Select { table, .. })
            | Query::Insert(Insert::Values { table, .. })
            | Query::Delete(Delete { table, .. })
            | Query::Update(Update { table, .. })
            | Query::Drop(Drop { table, .. }) => HashSet::from_iter([table.clone()]),
            Query::CreateIndex(CreateIndex { table_name, .. }) => {
                HashSet::from_iter([table_name.clone()])
            }
            Query::Begin(_) | Query::Commit(_) | Query::Rollback(_) => HashSet::new(),
        }
    }
    pub(crate) fn uses(&self) -> Vec<String> {
        match self {
            Query::Create(Create { table }) => vec![table.name.clone()],
            Query::Select(select) => select.dependencies().into_iter().collect(),
            Query::Insert(Insert::Select { table, .. })
            | Query::Insert(Insert::Values { table, .. })
            | Query::Delete(Delete { table, .. })
            | Query::Update(Update { table, .. })
            | Query::Drop(Drop { table, .. }) => vec![table.clone()],
            Query::CreateIndex(CreateIndex { table_name, .. }) => vec![table_name.clone()],
            Query::Begin(..) | Query::Commit(..) | Query::Rollback(..) => vec![],
        }
    }
}

impl Shadow for Query {
    type Result = anyhow::Result<Vec<Vec<SimValue>>>;

    fn shadow(&self, env: &mut Vec<Table>) -> Self::Result {
        match self {
            Query::Create(create) => create.shadow(env),
            Query::Insert(insert) => insert.shadow(env),
            Query::Delete(delete) => delete.shadow(env),
            Query::Select(select) => select.shadow(env),
            Query::Update(update) => update.shadow(env),
            Query::Drop(drop) => drop.shadow(env),
<<<<<<< HEAD
            Query::CreateIndex(create_index) => Ok(create_index.shadow(env)),
=======
            Query::CreateIndex(create_index) => create_index.shadow(env),
            Query::Begin(begin) => begin.shadow(env),
            Query::Commit(commit) => commit.shadow(env),
            Query::Rollback(rollback) => rollback.shadow(env),
>>>>>>> 04c74fb7
        }
    }
}

impl Display for Query {
    fn fmt(&self, f: &mut std::fmt::Formatter<'_>) -> std::fmt::Result {
        match self {
<<<<<<< HEAD
            Self::Create(create) => write!(f, "{create}"),
            Self::Select(select) => write!(f, "{select}"),
            Self::Insert(insert) => write!(f, "{insert}"),
            Self::Delete(delete) => write!(f, "{delete}"),
            Self::Update(update) => write!(f, "{update}"),
            Self::Drop(drop) => write!(f, "{drop}"),
            Self::CreateIndex(create_index) => write!(f, "{create_index}"),
=======
            Self::Create(create) => write!(f, "{}", create),
            Self::Select(select) => write!(f, "{}", select),
            Self::Insert(insert) => write!(f, "{}", insert),
            Self::Delete(delete) => write!(f, "{}", delete),
            Self::Update(update) => write!(f, "{}", update),
            Self::Drop(drop) => write!(f, "{}", drop),
            Self::CreateIndex(create_index) => write!(f, "{}", create_index),
            Self::Begin(begin) => write!(f, "{}", begin),
            Self::Commit(commit) => write!(f, "{}", commit),
            Self::Rollback(rollback) => write!(f, "{}", rollback),
>>>>>>> 04c74fb7
        }
    }
}

/// Used to print sql strings that already have all the context it needs
pub(crate) struct EmptyContext;

impl ToSqlContext for EmptyContext {
    fn get_column_name(
        &self,
        _table_id: turso_sqlite3_parser::ast::TableInternalId,
        _col_idx: usize,
    ) -> &str {
        unreachable!()
    }

    fn get_table_name(&self, _id: turso_sqlite3_parser::ast::TableInternalId) -> &str {
        unreachable!()
    }
}<|MERGE_RESOLUTION|>--- conflicted
+++ resolved
@@ -11,16 +11,13 @@
 use update::Update;
 
 use crate::{
-<<<<<<< HEAD
     generation::Shadow,
     model::table::{SimValue, Table},
-=======
     model::{
         query::transaction::{Begin, Commit, Rollback},
         table::SimValue,
     },
     runner::env::SimulatorEnv,
->>>>>>> 04c74fb7
 };
 
 pub mod create;
@@ -90,14 +87,10 @@
             Query::Select(select) => select.shadow(env),
             Query::Update(update) => update.shadow(env),
             Query::Drop(drop) => drop.shadow(env),
-<<<<<<< HEAD
             Query::CreateIndex(create_index) => Ok(create_index.shadow(env)),
-=======
-            Query::CreateIndex(create_index) => create_index.shadow(env),
             Query::Begin(begin) => begin.shadow(env),
             Query::Commit(commit) => commit.shadow(env),
             Query::Rollback(rollback) => rollback.shadow(env),
->>>>>>> 04c74fb7
         }
     }
 }
@@ -105,7 +98,6 @@
 impl Display for Query {
     fn fmt(&self, f: &mut std::fmt::Formatter<'_>) -> std::fmt::Result {
         match self {
-<<<<<<< HEAD
             Self::Create(create) => write!(f, "{create}"),
             Self::Select(select) => write!(f, "{select}"),
             Self::Insert(insert) => write!(f, "{insert}"),
@@ -113,18 +105,9 @@
             Self::Update(update) => write!(f, "{update}"),
             Self::Drop(drop) => write!(f, "{drop}"),
             Self::CreateIndex(create_index) => write!(f, "{create_index}"),
-=======
-            Self::Create(create) => write!(f, "{}", create),
-            Self::Select(select) => write!(f, "{}", select),
-            Self::Insert(insert) => write!(f, "{}", insert),
-            Self::Delete(delete) => write!(f, "{}", delete),
-            Self::Update(update) => write!(f, "{}", update),
-            Self::Drop(drop) => write!(f, "{}", drop),
-            Self::CreateIndex(create_index) => write!(f, "{}", create_index),
-            Self::Begin(begin) => write!(f, "{}", begin),
-            Self::Commit(commit) => write!(f, "{}", commit),
-            Self::Rollback(rollback) => write!(f, "{}", rollback),
->>>>>>> 04c74fb7
+            Self::Begin(begin) => write!(f, "{begin}"),
+            Self::Commit(commit) => write!(f, "{commit}"),
+            Self::Rollback(rollback) => write!(f, "{rollback}"),
         }
     }
 }
