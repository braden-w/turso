--- conflicted
+++ resolved
@@ -2324,11 +2324,7 @@
     use super::{
         exec_abs, exec_char, exec_hex, exec_if, exec_length, exec_like, exec_lower, exec_ltrim,
         exec_max, exec_min, exec_nullif, exec_quote, exec_random, exec_round, exec_rtrim,
-<<<<<<< HEAD
-        exec_sign, exec_substring, exec_trim, exec_typeof, exec_unicode, exec_upper, exec_zeroblob,
-=======
-        exec_sign, exec_substring, exec_trim, exec_typeof, exec_unhex, exec_unicode, exec_upper,
->>>>>>> adc6f9b6
+        exec_sign, exec_substring, exec_trim, exec_typeof, exec_unhex, exec_unicode, exec_upper, exec_zeroblob,
         execute_sqlite_version, get_new_rowid, AggContext, Cursor, CursorResult, LimboError,
         OwnedRecord, OwnedValue, Result,
     };
