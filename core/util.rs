--- conflicted
+++ resolved
@@ -4,12 +4,8 @@
 
 use crate::{
     schema::{self, Column, Schema, Type},
-<<<<<<< HEAD
     types::OwnedValue,
-    LimboError, OpenFlags, Result, Statement, StepResult, IO,
-=======
-    Result, Statement, StepResult, SymbolTable, IO,
->>>>>>> 7b05f533
+    LimboError, OpenFlags, Result, Statement, StepResult, SymbolTable, IO,
 };
 
 // https://sqlite.org/lang_keywords.html
@@ -395,7 +391,6 @@
         .collect::<Vec<_>>())
 }
 
-<<<<<<< HEAD
 #[derive(Debug, Default, PartialEq)]
 pub struct OpenOptions<'a> {
     /// The authority component of the URI. may be 'localhost' or empty
@@ -794,7 +789,8 @@
     }
 
     return (OwnedValue::Float(0.0), CastTextToRealResultCode::NotValid);
-=======
+}
+
 // for TVF's we need these at planning time so we cannot emit translate_expr
 pub fn vtable_args(args: &[ast::Expr]) -> Vec<limbo_ext::Value> {
     let mut vtable_args = Vec::new();
@@ -822,7 +818,6 @@
         }
     }
     vtable_args
->>>>>>> 7b05f533
 }
 
 #[cfg(test)]
